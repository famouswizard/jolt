--- conflicted
+++ resolved
@@ -18,9 +18,11 @@
 use thiserror::Error;
 
 #[derive(CanonicalSerialize, CanonicalDeserialize)]
-<<<<<<< HEAD
-pub struct QuarkGrandProductProof<PCS: CommitmentScheme> {
-    sumcheck_proof: SumcheckInstanceProof<PCS::Field>,
+pub struct QuarkGrandProductProof<
+    PCS: CommitmentScheme<ProofTranscript>,
+    ProofTranscript: Transcript,
+> {
+    sumcheck_proof: SumcheckInstanceProof<PCS::Field, ProofTranscript>,
     g_commitment: PCS::Commitment,
     g_r_sumcheck: PCS::Field,
     g_r_prime: (PCS::Field, PCS::Field),
@@ -28,27 +30,11 @@
     num_vars: usize,
 }
 
-pub struct QuarkGrandProduct<F: JoltField> {
+pub struct QuarkGrandProduct<F: JoltField, ProofTranscript: Transcript> {
     batch_size: usize,
     quark_poly: Vec<F>,
     base_layers: Vec<DenseInterleavedPolynomial<F>>,
-=======
-pub struct QuarkGrandProductProof<
-    PCS: CommitmentScheme<ProofTranscript>,
-    ProofTranscript: Transcript,
-> {
-    sumcheck_proof: SumcheckInstanceProof<PCS::Field, ProofTranscript>,
-    g_commitment: Vec<PCS::Commitment>,
-    claimed_eval_g_r: Vec<PCS::Field>,
-    claimed_eval_g_r_x: (Vec<PCS::Field>, Vec<PCS::Field>),
-    helper_values: (Vec<PCS::Field>, Vec<PCS::Field>),
-    num_vars: usize,
-}
-pub struct QuarkGrandProduct<F: JoltField, ProofTranscript: Transcript> {
-    polynomials: Vec<Vec<F>>,
-    base_layers: Vec<BatchedDenseGrandProductLayer<F, ProofTranscript>>,
     _marker: PhantomData<ProofTranscript>,
->>>>>>> dbb76f33
 }
 
 #[derive(Clone, Copy, Debug, Default)]
@@ -114,15 +100,8 @@
         };
 
         // Taken 1 to 1 from the code in the BatchedDenseGrandProductLayer implementation
-<<<<<<< HEAD
         let mut layers = Vec::<DenseInterleavedPolynomial<F>>::new();
         layers.push(DenseInterleavedPolynomial::new(leaves));
-=======
-        let mut layers = Vec::<BatchedDenseGrandProductLayer<F, ProofTranscript>>::new();
-        layers.push(BatchedDenseGrandProductLayer::<F, ProofTranscript>::new(
-            leaves,
-        ));
->>>>>>> dbb76f33
 
         for i in 0..num_layers {
             let previous_layer = &layers[i];
@@ -186,7 +165,8 @@
     ) -> (BatchedGrandProductProof<PCS, ProofTranscript>, Vec<F>) {
         let mut proof_layers = Vec::with_capacity(self.base_layers.len());
 
-        let outputs: Vec<F> = <Self as BatchedGrandProduct<F, PCS>>::claimed_outputs(&self);
+        let outputs: Vec<F> =
+            <Self as BatchedGrandProduct<F, PCS, ProofTranscript>>::claimed_outputs(&self);
         transcript.append_scalars(&outputs);
         let output_mle = DensePolynomial::new_padded(outputs);
         let r_outputs: Vec<F> = transcript.challenge_vector(output_mle.get_num_vars());
@@ -197,34 +177,18 @@
             // When doing the quark hybrid proof, we first prove the grand product of a layer of a polynomial which is 4 layers deep in the tree
             // of a standard layered sumcheck grand product, then we use the sumcheck layers to prove via gkr layers that the random point opened
             // by the quark proof is in fact the folded result of the base layer.
-<<<<<<< HEAD
-            let (quark, random, quark_claim) = QuarkGrandProductProof::<PCS>::prove(
-                &self.quark_poly,
-                r_outputs,
-                claim,
-=======
-            let (quark, random, claims) = QuarkGrandProductProof::<PCS, ProofTranscript>::prove(
-                &self.polynomials,
->>>>>>> dbb76f33
-                opening_accumulator.unwrap(),
-                transcript,
-                setup.unwrap(),
-            );
+            let (quark, random, quark_claim) =
+                QuarkGrandProductProof::<PCS, ProofTranscript>::prove(
+                    &self.quark_poly,
+                    r_outputs,
+                    claim,
+                    opening_accumulator.unwrap(),
+                    transcript,
+                    setup.unwrap(),
+                );
             (Some(quark), random, quark_claim)
         } else {
-<<<<<<< HEAD
             (None, r_outputs, claim)
-=======
-            (
-                None,
-                Vec::<F>::new(),
-                <QuarkGrandProduct<F, ProofTranscript> as BatchedGrandProduct<
-                    F,
-                    PCS,
-                    ProofTranscript,
-                >>::claims(self),
-            )
->>>>>>> dbb76f33
         };
 
         for layer in self.base_layers.iter_mut().rev() {
@@ -243,15 +207,9 @@
     /// Verifies the given grand product proof.
     #[tracing::instrument(skip_all, name = "BatchedGrandProduct::verify_grand_product")]
     fn verify_grand_product(
-<<<<<<< HEAD
-        proof: &BatchedGrandProductProof<PCS>,
+        proof: &BatchedGrandProductProof<PCS, ProofTranscript>,
         claimed_outputs: &[F],
-        opening_accumulator: Option<&mut VerifierOpeningAccumulator<F, PCS>>,
-=======
-        proof: &BatchedGrandProductProof<PCS, ProofTranscript>,
-        claims: &Vec<F>,
         opening_accumulator: Option<&mut VerifierOpeningAccumulator<F, PCS, ProofTranscript>>,
->>>>>>> dbb76f33
         transcript: &mut ProofTranscript,
         _setup: Option<&PCS::Setup>,
     ) -> (F, Vec<F>) {
@@ -282,23 +240,13 @@
             }
         };
 
-<<<<<<< HEAD
-        let (grand_product_claim, grand_product_r) =
-            <Self as BatchedGrandProduct<F, PCS>>::verify_layers(
-                &proof.layers,
-                claim,
-                transcript,
-                rand,
-            );
-=======
-        let (sumcheck_claims, sumcheck_r) = <Self as BatchedGrandProduct<
+        let (grand_product_claim, grand_product_r) = <Self as BatchedGrandProduct<
             F,
             PCS,
             ProofTranscript,
         >>::verify_layers(
-            &proof.layers, &v_points, transcript, rand
+            &proof.layers, claim, transcript, rand
         );
->>>>>>> dbb76f33
 
         (grand_product_claim, grand_product_r)
     }
@@ -328,41 +276,18 @@
     /// Finally - computes opening proofs for a random sampled during sumcheck proof and returns
     /// Returns a random point and evaluation to be verified by the caller (which our hybrid prover does with GKR)
     fn prove(
-<<<<<<< HEAD
         v: &[PCS::Field],
         r_outputs: Vec<PCS::Field>,
         claim: PCS::Field,
-        opening_accumulator: &mut ProverOpeningAccumulator<PCS::Field>,
-=======
-        leaves: &[Vec<PCS::Field>],
         opening_accumulator: &mut ProverOpeningAccumulator<PCS::Field, ProofTranscript>,
->>>>>>> dbb76f33
         transcript: &mut ProofTranscript,
         setup: &PCS::Setup,
     ) -> (Self, Vec<PCS::Field>, PCS::Field) {
         let v_length = v.len();
         let v_variables = v_length.log_2();
 
-<<<<<<< HEAD
         let v_polynomial = DensePolynomial::<PCS::Field>::new(v.to_vec());
-        let (f_1x, f_x0, f_x1) = v_into_f::<PCS>(&v_polynomial);
-=======
-        let mut g_polys = Vec::<DensePolynomial<PCS::Field>>::new();
-        let mut v_polys = Vec::<DensePolynomial<PCS::Field>>::new();
-        let mut sumcheck_polys = Vec::<DensePolynomial<PCS::Field>>::new();
-        let mut products = Vec::<PCS::Field>::new();
-
-        for v in leaves.iter() {
-            let v_polynomial = DensePolynomial::<PCS::Field>::new(v.to_vec());
-            let (f_1_r, f_r_0, f_r_1, p) = v_into_f::<PCS, ProofTranscript>(&v_polynomial);
-            v_polys.push(v_polynomial);
-            g_polys.push(f_1_r.clone());
-            sumcheck_polys.push(f_1_r);
-            sumcheck_polys.push(f_r_0);
-            sumcheck_polys.push(f_r_1);
-            products.push(p);
-        }
->>>>>>> dbb76f33
+        let (f_1x, f_x0, f_x1) = v_into_f::<PCS::Field>(&v_polynomial);
 
         let g_polynomial = f_1x.clone();
         let mut sumcheck_polys = vec![f_1x, f_x0, f_x1];
@@ -372,8 +297,7 @@
         g_commitment.append_to_transcript(transcript);
 
         let tau: Vec<PCS::Field> = transcript.challenge_vector(v_variables);
-<<<<<<< HEAD
-        let eq_tau: DensePolynomial<<PCS as CommitmentScheme>::Field> =
+        let eq_tau: DensePolynomial<<PCS as CommitmentScheme<ProofTranscript>>::Field> =
             DensePolynomial::new(EqPolynomial::evals(&tau));
         // We add eq_tau as the second to last polynomial in the sumcheck
         sumcheck_polys.push(eq_tau);
@@ -396,19 +320,6 @@
 
             assert_eq!(expected_claim, claim);
         }
-=======
-        let evals: DensePolynomial<<PCS as CommitmentScheme<ProofTranscript>>::Field> =
-            DensePolynomial::new(EqPolynomial::evals(&tau));
-        //We add evals as the second to last polynomial in the sumcheck
-        sumcheck_polys.push(evals);
-
-        // Next we calculate the polynomial equal to 1 at all points but 1,1,1...,0
-        let challenge_sum = vec![PCS::Field::one(); v_variables];
-        let eq_sum: DensePolynomial<<PCS as CommitmentScheme<ProofTranscript>>::Field> =
-            DensePolynomial::new(EqPolynomial::evals(&challenge_sum));
-        //We add evals as the last polynomial in the sumcheck
-        sumcheck_polys.push(eq_sum);
->>>>>>> dbb76f33
 
         // We add eq_output as the last polynomial in the sumcheck
         sumcheck_polys.push(eq_output);
@@ -427,22 +338,15 @@
         // Now run the sumcheck in arbitrary mode
         // Note - We use the final randomness from binding all variables (x) as the source random for the openings so the verifier can
         //        check that the base layer is the same as is committed too.
-<<<<<<< HEAD
         let (sumcheck_proof, r_sumcheck, _) =
-            SumcheckInstanceProof::<PCS::Field>::prove_arbitrary::<_>(
+            SumcheckInstanceProof::<PCS::Field, ProofTranscript>::prove_arbitrary::<_>(
                 &claim,
-=======
-        let (sumcheck_proof, x, _) =
-            SumcheckInstanceProof::<PCS::Field, ProofTranscript>::prove_arbitrary::<_>(
-                &rlc_claims,
->>>>>>> dbb76f33
                 v_variables,
                 &mut sumcheck_polys,
                 output_check_fn,
                 3,
                 transcript,
             );
-<<<<<<< HEAD
 
         // To finish up the sumcheck above, we need the following openings:
         // 1. f(1, r_sumcheck)
@@ -459,8 +363,6 @@
             &[&g_r_sumcheck],
             transcript,
         );
-=======
->>>>>>> dbb76f33
 
         // To prove openings 2 and 3, we use the following relation:
         //
@@ -482,7 +384,7 @@
         //
         // We can reduce g(r', 0) and g(r', 1) to a single opening of g:
         let ((reduced_opening_point_g, reduced_opening_g), g_r_prime) =
-            line_reduce::<PCS>(&r_prime, &g_polynomial, transcript);
+            line_reduce::<PCS::Field, ProofTranscript>(&r_prime, &g_polynomial, transcript);
         opening_accumulator.append(
             &[&g_polynomial],
             DensePolynomial::new(EqPolynomial::evals(&reduced_opening_point_g)),
@@ -491,32 +393,10 @@
             transcript,
         );
 
-<<<<<<< HEAD
         // Similarly, we can reduce v(r', 0) and v(r', 1) to a single claim about v:
         let ((reduced_opening_point_v, reduced_opening_v), v_r_prime) =
-            line_reduce::<PCS>(&r_prime, &v_polynomial, transcript);
+            line_reduce::<PCS::Field, ProofTranscript>(&r_prime, &v_polynomial, transcript);
         // This is the claim that will be recursively proven using the GKR grand product layers.
-=======
-        let claimed_eval_g_r = openings_r;
-        // We are using f(a, x) = a*g(x) + (1-a)*h(x) where f is the polynomial with the cached internal products
-        // Let r = (r_1, r')
-        // f(r, 0) = r_1 * g(r', 0) + (1-r_1)*h(r', 0)
-        // f(r, 1) = r_1 * g(r', 1) + (1-r_1)*h(r', 1)
-        // Therefore we do a line reduced opening on g(r', 0) and g(r', 1)e();
-        let mut r_prime = vec![PCS::Field::zero(); x.len() - 1];
-        r_prime.clone_from_slice(&x[1..x.len()]);
-        let claimed_eval_g_r_x = open_and_prove::<PCS, ProofTranscript>(
-            &r_prime,
-            &g_polys,
-            opening_accumulator,
-            transcript,
-        );
-        // next we need to make a claim about h(r', 0) and h(r', 1) so we use our line reduction to make one claim
-        let ((r_t, h_r_t), helper_values) =
-            line_reduce::<PCS, ProofTranscript>(&r_prime, &v_polys, transcript);
->>>>>>> dbb76f33
-
-        let num_vars = v_variables;
 
         let quark_proof = Self {
             sumcheck_proof,
@@ -524,7 +404,7 @@
             g_r_sumcheck,
             g_r_prime,
             v_r_prime,
-            num_vars,
+            num_vars: v_variables,
         };
 
         (quark_proof, reduced_opening_point_v, reduced_opening_v)
@@ -534,14 +414,9 @@
     #[allow(clippy::type_complexity)]
     fn verify(
         &self,
-<<<<<<< HEAD
         r_outputs: Vec<PCS::Field>,
         claim: PCS::Field,
-        opening_accumulator: &mut VerifierOpeningAccumulator<PCS::Field, PCS>,
-=======
-        claims: &[PCS::Field],
         opening_accumulator: &mut VerifierOpeningAccumulator<PCS::Field, PCS, ProofTranscript>,
->>>>>>> dbb76f33
         transcript: &mut ProofTranscript,
         n_rounds: usize,
     ) -> Result<(PCS::Field, Vec<PCS::Field>), QuarkError> {
@@ -569,21 +444,9 @@
         let r_prime = r_sumcheck[1..r_sumcheck.len()].to_vec();
 
         // Next do the line reduction verification of g(r', 0) and g(r', 1)
-<<<<<<< HEAD
         let (r_g, claim_g) =
             line_reduce_verify(self.g_r_prime.0, self.g_r_prime.1, &r_prime, transcript);
         opening_accumulator.append(&[&self.g_commitment], r_g, &[&claim_g], transcript);
-=======
-        line_reduce_opening_verify::<PCS, ProofTranscript>(
-            &self.claimed_eval_g_r_x,
-            &r_prime,
-            &borrowed_g,
-            opening_accumulator,
-            transcript,
-        );
-        // Load the h(r,t) values using a line reduction without opening because the opening is done in calling function
-        let (r_t, h_r_t) = line_reduce_verify(&self.helper_values, &r_prime, transcript);
->>>>>>> dbb76f33
 
         // Similarly, we can reduce v(r', 0) and v(r', 1) to a single claim about v:
         let (r_v, claim_v) =
@@ -633,24 +496,11 @@
 
 // Computes slices of f for the sumcheck
 #[allow(clippy::type_complexity)]
-fn v_into_f<PCS, ProofTranscript>(
-    v: &DensePolynomial<PCS::Field>,
-) -> (
-    DensePolynomial<PCS::Field>,
-    DensePolynomial<PCS::Field>,
-    DensePolynomial<PCS::Field>,
-<<<<<<< HEAD
-) {
-=======
-    PCS::Field,
-)
-where
-    PCS: CommitmentScheme<ProofTranscript>,
-    ProofTranscript: Transcript,
-{
->>>>>>> dbb76f33
+fn v_into_f<F: JoltField>(
+    v: &DensePolynomial<F>,
+) -> (DensePolynomial<F>, DensePolynomial<F>, DensePolynomial<F>) {
     let v_length = v.len();
-    let mut f_evals = vec![PCS::Field::zero(); 2 * v_length];
+    let mut f_evals = vec![F::zero(); 2 * v_length];
     let (evals, _) = v.Z.split_at(v.len());
     f_evals[..v_length].clone_from_slice(evals);
 
@@ -678,7 +528,6 @@
     let f_x_1 = DensePolynomial::new(f_x_1);
     let f_1_x = DensePolynomial::new(f_1_x);
 
-<<<<<<< HEAD
     (f_1_x, f_x_0, f_x_1)
 }
 
@@ -690,56 +539,16 @@
 // as implicitly defining the line t * f(r, 0) + (t-1) * f(r, 1) and so the evals data alone
 // is sufficient to calculate the claimed line, then we sample a random value r_star and do an opening proof
 // on (r_star - 1) * f(r, 0) + r_star * f(r, 1) in the commitment to f.
-fn line_reduce<PCS: CommitmentScheme>(
-=======
-    // f(1, ..., 1, 0) = P
-    let product = f_evals[2 * v_length - 2];
-
-    (f_1_r, f_r_0, f_r_1, product)
-}
-
-// Open a set of polynomials at a point and return the openings and proof
-// Note - This uses a special case of the line reduction protocol for the case where we are opening
-//        a random which is either 0 or 1 in a position (either the first or last position).
-//        In this case the interpolated lined function is constant in all other points except the last one
-//        the by picking 0 and 1 as the points we interpolate at we can treat the evals of f(0r) and f(1r)
-//        (or vice versa) as implicitly defining the line t*f(0r) + (t-1)f(1r) and so the evals data alone
-//        is sufficient to calculate the claimed line, then we sample a random value r_star and do an opening proof
-//        on (r_star - 1) * f(0r) + r_star * f(1r) in the commitment to f.
-fn open_and_prove<PCS: CommitmentScheme<ProofTranscript>, ProofTranscript: Transcript>(
-    r: &[PCS::Field],
-    f_polys: &[DensePolynomial<PCS::Field>],
-    opening_accumulator: &mut ProverOpeningAccumulator<PCS::Field, ProofTranscript>,
+fn line_reduce<F: JoltField, ProofTranscript: Transcript>(
+    r: &[F],
+    polynomial: &DensePolynomial<F>,
     transcript: &mut ProofTranscript,
-) -> (Vec<PCS::Field>, Vec<PCS::Field>) {
-    // Do the line reduction protocol
-    let ((r_star, openings_star), (openings_0, openings_1)) =
-        line_reduce::<PCS, ProofTranscript>(r, f_polys, transcript);
-    opening_accumulator.append(
-        &f_polys.iter().collect::<Vec<_>>(),
-        DensePolynomial::new(EqPolynomial::evals(&r_star)),
-        r_star,
-        &openings_star.iter().collect::<Vec<_>>(),
-        transcript,
-    );
-
-    (openings_0, openings_1)
-}
-
-#[allow(clippy::type_complexity)]
-/// Calculates the r0 r1 values and writes their evaluation to the transcript before calculating r star and
-/// the opening of this, but does not prove the opening as that is left to the calling function
-fn line_reduce<PCS: CommitmentScheme<ProofTranscript>, ProofTranscript: Transcript>(
->>>>>>> dbb76f33
-    r: &[PCS::Field],
-    polynomial: &DensePolynomial<PCS::Field>,
-    transcript: &mut ProofTranscript,
-) -> ((Vec<PCS::Field>, PCS::Field), (PCS::Field, PCS::Field)) {
+) -> ((Vec<F>, F), (F, F)) {
     // Calculates r || 0 and r || 1
     let mut r_0 = r.to_vec();
     let mut r_1 = r.to_vec();
-    r_0.push(PCS::Field::zero());
-    r_1.push(PCS::Field::one());
+    r_0.push(F::zero());
+    r_1.push(F::one());
 
     let opening_0 = polynomial.evaluate(&r_0);
     let opening_1 = polynomial.evaluate(&r_1);
@@ -747,51 +556,23 @@
     // We add these to the transcript then sample an r which depends on both
     transcript.append_scalar(&opening_0);
     transcript.append_scalar(&opening_1);
-    let rand: PCS::Field = transcript.challenge_scalar();
+    let rand: F = transcript.challenge_scalar();
 
     // Now calculate r* := r || rand
     let mut r_star = r.to_vec();
     r_star.push(rand);
 
     // Now evaluate the polynomial at r_star
-    let opening_star: PCS::Field = polynomial.evaluate(&r_star);
+    let opening_star: F = polynomial.evaluate(&r_star);
     debug_assert_eq!(opening_star, opening_0 + rand * (opening_1 - opening_0));
 
-<<<<<<< HEAD
     ((r_star, opening_star), (opening_0, opening_1))
 }
 
 // The verifier's dual of `line_reduce`
-fn line_reduce_verify<F: JoltField>(
+fn line_reduce_verify<F: JoltField, ProofTranscript: Transcript>(
     claim_0: F,
     claim_1: F,
-=======
-/// Does the counterpart of the open_and_prove by computing an r_star vector point and then validating this opening
-fn line_reduce_opening_verify<
-    PCS: CommitmentScheme<ProofTranscript>,
-    ProofTranscript: Transcript,
->(
-    data: &(Vec<PCS::Field>, Vec<PCS::Field>),
-    r: &[PCS::Field],
-    commitments: &[&PCS::Commitment],
-    opening_accumulator: &mut VerifierOpeningAccumulator<PCS::Field, PCS, ProofTranscript>,
-    transcript: &mut ProofTranscript,
-) {
-    // First compute the line reduction and points
-    let (r_star, claimed) = line_reduce_verify(&(data.0.clone(), data.1.clone()), r, transcript);
-
-    // append to the verifier opening accumulator
-    opening_accumulator.append(
-        commitments,
-        r_star,
-        &claimed.iter().collect::<Vec<_>>(),
-        transcript,
-    );
-}
-
-fn line_reduce_verify<F: JoltField, ProofTranscript: Transcript>(
-    data: &(Vec<F>, Vec<F>),
->>>>>>> dbb76f33
     r: &[F],
     transcript: &mut ProofTranscript,
 ) -> (Vec<F>, F) {
@@ -816,57 +597,6 @@
     use ark_bn254::{Bn254, Fr};
     use rand_core::SeedableRng;
 
-<<<<<<< HEAD
-=======
-    #[test]
-    fn quark_e2e() {
-        const LAYER_SIZE: usize = 1 << 8;
-
-        let mut rng = rand_chacha::ChaCha20Rng::seed_from_u64(9_u64);
-
-        let leaves_1: Vec<Fr> = std::iter::repeat_with(|| Fr::random(&mut rng))
-            .take(LAYER_SIZE)
-            .collect();
-        let leaves_2: Vec<Fr> = std::iter::repeat_with(|| Fr::random(&mut rng))
-            .take(LAYER_SIZE)
-            .collect();
-        let known_products = vec![leaves_1.iter().product(), leaves_2.iter().product()];
-        let v = vec![leaves_1, leaves_2];
-        let mut transcript: KeccakTranscript = KeccakTranscript::new(b"test_transcript");
-
-        let srs = ZeromorphSRS::<Bn254>::setup(&mut rng, 1 << 9);
-        let setup = srs.trim(1 << 9);
-
-        let mut prover_accumulator: ProverOpeningAccumulator<Fr, KeccakTranscript> =
-            ProverOpeningAccumulator::new();
-        let mut verifier_accumulator: VerifierOpeningAccumulator<
-            Fr,
-            Zeromorph<Bn254, KeccakTranscript>,
-            KeccakTranscript,
-        > = VerifierOpeningAccumulator::new();
-
-        let (proof, _, _) = QuarkGrandProductProof::<
-            Zeromorph<Bn254, KeccakTranscript>,
-            KeccakTranscript,
-        >::prove(&v, &mut prover_accumulator, &mut transcript, &setup);
-        let batched_proof = prover_accumulator.reduce_and_prove(&setup, &mut transcript);
-
-        // Note resetting the transcript is important
-        transcript = KeccakTranscript::new(b"test_transcript");
-        let result = proof.verify(
-            &known_products,
-            &mut verifier_accumulator,
-            &mut transcript,
-            8,
-        );
-        assert!(result.is_ok(), "Proof did not verify");
-
-        assert!(verifier_accumulator
-            .reduce_and_verify(&setup, &batched_proof, &mut transcript)
-            .is_ok());
-    }
-
->>>>>>> dbb76f33
     fn quark_hybrid_test_with_config(config: QuarkGrandProductConfig) {
         const LAYER_SIZE: usize = 1 << 8;
 
@@ -880,62 +610,40 @@
             .collect();
         let known_products: Vec<Fr> = vec![leaves_1.iter().product(), leaves_2.iter().product()];
 
-<<<<<<< HEAD
         let v = [leaves_1, leaves_2].concat();
-        let mut prover_transcript: ProofTranscript = ProofTranscript::new(b"test_transcript");
-=======
-        let v = vec![leaves_1, leaves_2];
-        let mut transcript: KeccakTranscript = KeccakTranscript::new(b"test_transcript");
->>>>>>> dbb76f33
+        let mut prover_transcript: KeccakTranscript = KeccakTranscript::new(b"test_transcript");
 
         let srs = ZeromorphSRS::<Bn254>::setup(&mut rng, 1 << 9);
         let setup = srs.trim(1 << 9);
 
-<<<<<<< HEAD
-        let mut hybrid_grand_product = <QuarkGrandProduct<Fr> as BatchedGrandProduct<
-            Fr,
-            Zeromorph<Bn254>,
-        >>::construct_with_config((v, 2), config);
-        let mut prover_accumulator: ProverOpeningAccumulator<Fr> = ProverOpeningAccumulator::new();
-        let proof: BatchedGrandProductProof<Zeromorph<Bn254>> = hybrid_grand_product
-            .prove_grand_product(
-                Some(&mut prover_accumulator),
-                &mut prover_transcript,
-                Some(&setup),
-            )
-            .0;
-        let batched_proof = prover_accumulator.reduce_and_prove(&setup, &mut prover_transcript);
-
-        // Note resetting the transcript is important
-        let mut verifier_transcript = ProofTranscript::new(b"test_transcript");
-        verifier_transcript.compare_to(prover_transcript);
-        let mut verifier_accumulator: VerifierOpeningAccumulator<Fr, Zeromorph<Bn254>> =
-            VerifierOpeningAccumulator::new();
-        verifier_accumulator.compare_to(prover_accumulator, &setup);
-=======
+        let mut hybrid_grand_product =
+            <QuarkGrandProduct<Fr, KeccakTranscript> as BatchedGrandProduct<
+                Fr,
+                Zeromorph<Bn254, KeccakTranscript>,
+                KeccakTranscript,
+            >>::construct_with_config((v, 2), config);
         let mut prover_accumulator: ProverOpeningAccumulator<Fr, KeccakTranscript> =
             ProverOpeningAccumulator::new();
+        let proof: BatchedGrandProductProof<Zeromorph<Bn254, KeccakTranscript>, KeccakTranscript> =
+            hybrid_grand_product
+                .prove_grand_product(
+                    Some(&mut prover_accumulator),
+                    &mut prover_transcript,
+                    Some(&setup),
+                )
+                .0;
+        let batched_proof = prover_accumulator.reduce_and_prove(&setup, &mut prover_transcript);
+
+        // Note resetting the transcript is important
+        let mut verifier_transcript = KeccakTranscript::new(b"test_transcript");
+        verifier_transcript.compare_to(prover_transcript);
         let mut verifier_accumulator: VerifierOpeningAccumulator<
             Fr,
             Zeromorph<Bn254, KeccakTranscript>,
             KeccakTranscript,
         > = VerifierOpeningAccumulator::new();
-
-        let mut hybrid_grand_product =
-            <QuarkGrandProduct<Fr, KeccakTranscript> as BatchedGrandProduct<
-                Fr,
-                Zeromorph<Bn254, KeccakTranscript>,
-                KeccakTranscript,
-            >>::construct_with_config(v, config);
-        let proof: BatchedGrandProductProof<Zeromorph<Bn254, KeccakTranscript>, KeccakTranscript> =
-            hybrid_grand_product
-                .prove_grand_product(Some(&mut prover_accumulator), &mut transcript, Some(&setup))
-                .0;
-        let batched_proof = prover_accumulator.reduce_and_prove(&setup, &mut transcript);
-
-        // Note resetting the transcript is important
-        transcript = KeccakTranscript::new(b"test_transcript");
->>>>>>> dbb76f33
+        verifier_accumulator.compare_to(prover_accumulator, &setup);
+
         let _ = QuarkGrandProduct::verify_grand_product(
             &proof,
             &known_products,
