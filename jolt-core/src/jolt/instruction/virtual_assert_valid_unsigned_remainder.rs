use crate::{field::JoltField, jolt::subtable::right_is_zero::RightIsZeroSubtable};
use rand::prelude::StdRng;
use rand::RngCore;
use serde::{Deserialize, Serialize};

use super::JoltInstruction;
use crate::{
    jolt::{
        instruction::SubtableIndices,
        subtable::{eq::EqSubtable, ltu::LtuSubtable, LassoSubtable},
    },
    utils::instruction_utils::chunk_and_concatenate_operands,
};

<<<<<<< HEAD
#[derive(
    Copy, Clone, Default, Debug, Serialize, Deserialize, PartialEq, Eq, PartialOrd, Hash, Ord,
)]
pub struct AssertValidUnsignedRemainderInstruction(pub u64, pub u64);
=======
#[derive(Copy, Clone, Default, Debug, Serialize, Deserialize)]
pub struct AssertValidUnsignedRemainderInstruction<const WORD_SIZE: usize>(pub u64, pub u64);
>>>>>>> 33c737e6

impl<const WORD_SIZE: usize> JoltInstruction
    for AssertValidUnsignedRemainderInstruction<WORD_SIZE>
{
    fn operands(&self) -> (u64, u64) {
        (self.0, self.1)
    }

    fn combine_lookups<F: JoltField>(&self, vals: &[F], C: usize, M: usize) -> F {
        let vals_by_subtable = self.slice_values(vals, C, M);
        let ltu = vals_by_subtable[0];
        let eq = vals_by_subtable[1];
        let divisor_is_zero: F = vals_by_subtable[2].iter().product();

        let mut sum = F::zero();
        let mut eq_prod = F::one();

        for i in 0..C {
            sum += ltu[i] * eq_prod;
            eq_prod *= eq[i];
        }
        // LTU(r, y) + EQ(y, 0)
        sum + divisor_is_zero
    }

    fn g_poly_degree(&self, C: usize) -> usize {
        C
    }

    fn subtables<F: JoltField>(
        &self,
        C: usize,
        _: usize,
    ) -> Vec<(Box<dyn LassoSubtable<F>>, SubtableIndices)> {
        vec![
            (Box::new(LtuSubtable::new()), SubtableIndices::from(0..C)),
            (Box::new(EqSubtable::new()), SubtableIndices::from(0..C)),
            (
                Box::new(RightIsZeroSubtable::new()),
                SubtableIndices::from(0..C),
            ),
        ]
    }

    fn to_indices(&self, C: usize, log_M: usize) -> Vec<usize> {
        chunk_and_concatenate_operands(self.0, self.1, C, log_M)
    }

    fn lookup_entry(&self) -> u64 {
        // Same for both 32-bit and 64-bit word sizes
        let remainder = self.0;
        let divisor = self.1;
        (divisor == 0 || remainder < divisor).into()
    }

    fn random(&self, rng: &mut StdRng) -> Self {
        if WORD_SIZE == 32 {
            Self(rng.next_u32() as u64, rng.next_u32() as u64)
        } else if WORD_SIZE == 64 {
            Self(rng.next_u64(), rng.next_u64())
        } else {
            panic!("Only 32-bit and 64-bit word sizes are supported");
        }
    }
}

#[cfg(test)]
mod test {
    use ark_bn254::Fr;
    use ark_std::test_rng;
    use rand_chacha::rand_core::RngCore;

    use crate::{jolt::instruction::JoltInstruction, jolt_instruction_test};

    use super::AssertValidUnsignedRemainderInstruction;

    #[test]
    fn assert_valid_unsigned_remainder_instruction_32_e2e() {
        let mut rng = test_rng();
        const C: usize = 4;
        const M: usize = 1 << 16;
        const WORD_SIZE: usize = 32;

        // Random
        for _ in 0..256 {
            let (x, y) = (rng.next_u32() as u64, rng.next_u32() as u64);
            let instruction = AssertValidUnsignedRemainderInstruction::<WORD_SIZE>(x, y);
            jolt_instruction_test!(instruction);
        }

        // x == y
        for _ in 0..256 {
            let x = rng.next_u32() as u64;
            jolt_instruction_test!(AssertValidUnsignedRemainderInstruction::<WORD_SIZE>(x, x));
        }

        // Edge cases
        let u32_max: u64 = u32::MAX as u64;
        let instructions = vec![
            AssertValidUnsignedRemainderInstruction::<WORD_SIZE>(100, 0),
            AssertValidUnsignedRemainderInstruction::<WORD_SIZE>(0, 100),
            AssertValidUnsignedRemainderInstruction::<WORD_SIZE>(1, 0),
            AssertValidUnsignedRemainderInstruction::<WORD_SIZE>(0, u32_max),
            AssertValidUnsignedRemainderInstruction::<WORD_SIZE>(u32_max, 0),
            AssertValidUnsignedRemainderInstruction::<WORD_SIZE>(u32_max, u32_max),
            AssertValidUnsignedRemainderInstruction::<WORD_SIZE>(u32_max, 1 << 8),
            AssertValidUnsignedRemainderInstruction::<WORD_SIZE>(1 << 8, u32_max),
        ];
        for instruction in instructions {
            jolt_instruction_test!(instruction);
        }
    }

    #[test]
    fn assert_valid_unsigned_remainder_instruction_64_e2e() {
        let mut rng = test_rng();
        const C: usize = 8;
        const M: usize = 1 << 16;
        const WORD_SIZE: usize = 64;

        // Random
        for _ in 0..256 {
            let (x, y) = (rng.next_u64(), rng.next_u64());
            let instruction = AssertValidUnsignedRemainderInstruction::<WORD_SIZE>(x, y);
            jolt_instruction_test!(instruction);
        }

        // x == y
        for _ in 0..256 {
            let x = rng.next_u64();
            let instruction = AssertValidUnsignedRemainderInstruction::<WORD_SIZE>(x, x);
            jolt_instruction_test!(instruction);
        }

        // Edge cases
        let u64_max: u64 = u64::MAX;
        let instructions = vec![
            AssertValidUnsignedRemainderInstruction::<WORD_SIZE>(100, 0),
            AssertValidUnsignedRemainderInstruction::<WORD_SIZE>(0, 100),
            AssertValidUnsignedRemainderInstruction::<WORD_SIZE>(1, 0),
            AssertValidUnsignedRemainderInstruction::<WORD_SIZE>(0, u64_max),
            AssertValidUnsignedRemainderInstruction::<WORD_SIZE>(u64_max, 0),
            AssertValidUnsignedRemainderInstruction::<WORD_SIZE>(u64_max, u64_max),
            AssertValidUnsignedRemainderInstruction::<WORD_SIZE>(u64_max, 1 << 8),
            AssertValidUnsignedRemainderInstruction::<WORD_SIZE>(1 << 8, u64_max),
            AssertValidUnsignedRemainderInstruction::<WORD_SIZE>(u64_max, u64_max - 1),
            AssertValidUnsignedRemainderInstruction::<WORD_SIZE>(u64_max - 1, u64_max),
        ];
        for instruction in instructions {
            jolt_instruction_test!(instruction);
        }
    }
}<|MERGE_RESOLUTION|>--- conflicted
+++ resolved
@@ -12,15 +12,10 @@
     utils::instruction_utils::chunk_and_concatenate_operands,
 };
 
-<<<<<<< HEAD
 #[derive(
     Copy, Clone, Default, Debug, Serialize, Deserialize, PartialEq, Eq, PartialOrd, Hash, Ord,
 )]
-pub struct AssertValidUnsignedRemainderInstruction(pub u64, pub u64);
-=======
-#[derive(Copy, Clone, Default, Debug, Serialize, Deserialize)]
 pub struct AssertValidUnsignedRemainderInstruction<const WORD_SIZE: usize>(pub u64, pub u64);
->>>>>>> 33c737e6
 
 impl<const WORD_SIZE: usize> JoltInstruction
     for AssertValidUnsignedRemainderInstruction<WORD_SIZE>
