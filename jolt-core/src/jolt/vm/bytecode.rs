use ark_ff::Zero;
use ark_serialize::{CanonicalDeserialize, CanonicalSerialize};
use rand::rngs::StdRng;
use rand::RngCore;
use serde::{Deserialize, Serialize};
use std::collections::BTreeMap;
#[cfg(test)]
use std::collections::HashSet;

use crate::field::JoltField;
use crate::jolt::instruction::JoltInstructionSet;
use crate::lasso::memory_checking::{
    Initializable, NoExogenousOpenings, StructuredPolynomialData, VerifierComputedOpening,
};
use crate::poly::commitment::commitment_scheme::{BatchType, CommitShape, CommitmentScheme};
use crate::poly::eq_poly::EqPolynomial;
use common::constants::{BYTES_PER_INSTRUCTION, RAM_START_ADDRESS, REGISTER_COUNT};
use common::rv_trace::ELFInstruction;
use common::to_ram_address;

use rayon::prelude::*;

use super::{JoltPolynomials, JoltTraceStep};
use crate::utils::transcript::Transcript;
use crate::{
    lasso::memory_checking::{MemoryCheckingProof, MemoryCheckingProver, MemoryCheckingVerifier},
    poly::{dense_mlpoly::DensePolynomial, identity_poly::IdentityPolynomial},
};

#[derive(Default, CanonicalSerialize, CanonicalDeserialize)]
pub struct BytecodeStuff<T: CanonicalSerialize + CanonicalDeserialize> {
    /// Read/write addresses for offline memory-checking.
    /// For offline memory-checking, each read is paired with a "virtual" write,
    /// so the read addresses and write addresses are the same.
    pub(crate) a_read_write: T,
    /// Read/write values for offline memory-checking.
    /// For offline memory-checking, each read is paired with a "virtual" write,
    /// so the read values and write values are the same. There are six values
    /// (address, bitflags, rd, rs1, rs2, imm) associated with each memory address.
    pub(crate) v_read_write: [T; 6],
    /// Read timestamps for offline memory-checking
    pub(crate) t_read: T,
    /// Final timestamps for offline memory-checking
    pub(crate) t_final: T,
    a_init_final: VerifierComputedOpening<T>,
    v_init_final: VerifierComputedOpening<[T; 6]>,
}

/// Note –– F: JoltField bound is not enforced.
/// See issue #112792 <https://github.com/rust-lang/rust/issues/112792>.
/// Adding #![feature(lazy_type_alias)] to the crate attributes seem to break
/// `alloy_sol_types`.
pub type BytecodePolynomials<F: JoltField> = BytecodeStuff<DensePolynomial<F>>;
/// Note –– F: JoltField bound is not enforced.
/// See issue #112792 <https://github.com/rust-lang/rust/issues/112792>.
/// Adding #![feature(lazy_type_alias)] to the crate attributes seem to break
/// `alloy_sol_types`.
pub type BytecodeOpenings<F: JoltField> = BytecodeStuff<F>;
/// Note –– PCS: CommitmentScheme bound is not enforced.
/// See issue #112792 <https://github.com/rust-lang/rust/issues/112792>.
/// Adding #![feature(lazy_type_alias)] to the crate attributes seem to break
pub type BytecodeCommitments<PCS: CommitmentScheme<ProofTranscript>, ProofTranscript: Transcript> =
    BytecodeStuff<PCS::Commitment>;

impl<F: JoltField, T: CanonicalSerialize + CanonicalDeserialize + Default>
    Initializable<T, BytecodePreprocessing<F>> for BytecodeStuff<T>
{
}

impl<T: CanonicalSerialize + CanonicalDeserialize> StructuredPolynomialData<T>
    for BytecodeStuff<T>
{
    fn read_write_values(&self) -> Vec<&T> {
        let mut values = vec![&self.a_read_write];
        values.extend(self.v_read_write.iter());
        values.push(&self.t_read);
        values
    }

    fn init_final_values(&self) -> Vec<&T> {
        vec![&self.t_final]
    }

    fn read_write_values_mut(&mut self) -> Vec<&mut T> {
        let mut values = vec![&mut self.a_read_write];
        values.extend(self.v_read_write.iter_mut());
        values.push(&mut self.t_read);
        values
    }

    fn init_final_values_mut(&mut self) -> Vec<&mut T> {
        vec![&mut self.t_final]
    }
}

pub type BytecodeProof<F, PCS, ProofTranscript> =
    MemoryCheckingProof<F, PCS, BytecodeOpenings<F>, NoExogenousOpenings, ProofTranscript>;

#[derive(Debug, Clone, PartialEq, Serialize, Deserialize)]
pub struct BytecodeRow {
    /// Memory address as read from the ELF.
    address: usize,
    /// Packed instruction/circuit flags, used for r1cs
    pub bitflags: u64,
    /// Index of the destination register for this instruction (0 if register is unused).
    rd: u64,
    /// Index of the first source register for this instruction (0 if register is unused).
    rs1: u64,
    /// Index of the second source register for this instruction (0 if register is unused).
    rs2: u64,
    /// "Immediate" value for this instruction (0 if unused).
    imm: u64,
    /// If this instruction is part of a "virtual sequence" (see Section 6.2 of the
    /// Jolt paper), then this contains the number of virtual instructions after this
    /// one in the sequence. I.e. if this is the last instruction in the sequence,
    /// `virtual_sequence_remaining` will be Some(0); if this is the penultimate instruction
    /// in the sequence, `virtual_sequence_remaining` will be Some(1); etc.
    virtual_sequence_remaining: Option<usize>,
}

impl BytecodeRow {
    pub fn new(address: usize, bitflags: u64, rd: u64, rs1: u64, rs2: u64, imm: u64) -> Self {
        Self {
            address,
            bitflags,
            rd,
            rs1,
            rs2,
            imm,
            virtual_sequence_remaining: None,
        }
    }

    pub fn no_op(address: usize) -> Self {
        Self {
            address,
            bitflags: 0,
            rd: 0,
            rs1: 0,
            rs2: 0,
            imm: 0,
            virtual_sequence_remaining: None,
        }
    }

    pub fn random(index: usize, rng: &mut StdRng) -> Self {
        Self {
            address: to_ram_address(index),
            bitflags: rng.next_u32() as u64, // Roughly how many flags there are
            rd: rng.next_u64() % REGISTER_COUNT,
            rs1: rng.next_u64() % REGISTER_COUNT,
            rs2: rng.next_u64() % REGISTER_COUNT,
            imm: rng.next_u64() % (1 << 20), // U-format instructions have 20-bit imm values
            virtual_sequence_remaining: None,
        }
    }

    /// Packs the instruction's circuit flags and instruction flags into a single u64 bitvector.
    /// The layout is:
    ///     circuit flags || instruction flags
    /// where instruction flags is a one-hot bitvector corresponding to the instruction's
    /// index in the `InstructionSet` enum.
    pub fn bitflags<InstructionSet>(instruction: &ELFInstruction) -> u64
    where
        InstructionSet: JoltInstructionSet,
    {
        let mut bitvector = 0;
        for flag in instruction.to_circuit_flags() {
            bitvector |= flag as u64;
            bitvector <<= 1;
        }

        // instruction flag
        if let Ok(jolt_instruction) = InstructionSet::try_from(instruction) {
            let instruction_index = InstructionSet::enum_index(&jolt_instruction);
            bitvector <<= instruction_index;
            bitvector |= 1;
            bitvector <<= InstructionSet::COUNT - instruction_index - 1;
        } else {
            bitvector <<= InstructionSet::COUNT - 1;
        }

        bitvector
    }

    pub fn from_instruction<InstructionSet>(instruction: &ELFInstruction) -> Self
    where
        InstructionSet: JoltInstructionSet,
    {
        Self {
            address: instruction.address as usize,
            bitflags: Self::bitflags::<InstructionSet>(instruction),
            rd: instruction.rd.unwrap_or(0),
            rs1: instruction.rs1.unwrap_or(0),
            rs2: instruction.rs2.unwrap_or(0),
            imm: instruction.imm.unwrap_or(0) as u64, // imm is always cast to its 32-bit repr, signed or unsigned
            virtual_sequence_remaining: instruction.virtual_sequence_remaining,
        }
    }
}

pub fn random_bytecode_trace(
    bytecode: &[BytecodeRow],
    num_ops: usize,
    rng: &mut StdRng,
) -> Vec<BytecodeRow> {
    let mut trace: Vec<BytecodeRow> = Vec::with_capacity(num_ops);
    for _ in 0..num_ops {
        trace.push(bytecode[rng.next_u64() as usize % bytecode.len()].clone());
    }
    trace
}

#[derive(Clone)]
pub struct BytecodePreprocessing<F: JoltField> {
    /// Size of the (padded) bytecode.
    code_size: usize,
    /// MLE of init/final values. Bytecode is read-only data, so the final memory values are unchanged from
    /// the initial memory values. There are six values (address, bitflags, rd, rs1, rs2, imm)
    /// associated with each memory address, so `v_init_final` comprises six polynomials.
    v_init_final: [DensePolynomial<F>; 6],
    /// Maps the memory address of each instruction in the bytecode to its "virtual" address.
    /// See Section 6.1 of the Jolt paper, "Reflecting the program counter". The virtual address
    /// is the one used to keep track of the next (potentially virtual) instruction to execute.
    /// Key: (ELF address, virtual sequence index or 0)
    virtual_address_map: BTreeMap<(usize, usize), usize>,
}

impl<F: JoltField> BytecodePreprocessing<F> {
    #[tracing::instrument(skip_all, name = "BytecodePreprocessing::preprocess")]
    pub fn preprocess(mut bytecode: Vec<BytecodeRow>) -> Self {
        let mut virtual_address_map = BTreeMap::new();
        let mut virtual_address = 1; // Account for no-op instruction prepended to bytecode
        for instruction in bytecode.iter_mut() {
            assert!(instruction.address >= RAM_START_ADDRESS as usize);
            assert!(instruction.address % BYTES_PER_INSTRUCTION == 0);
            // Compress instruction address for more efficient commitment:
            instruction.address =
                1 + (instruction.address - RAM_START_ADDRESS as usize) / BYTES_PER_INSTRUCTION;
            assert_eq!(
                virtual_address_map.insert(
                    (
                        instruction.address,
                        instruction.virtual_sequence_remaining.unwrap_or(0)
                    ),
                    virtual_address
                ),
                None
            );
            virtual_address += 1;
        }

        // Bytecode: Prepend a single no-op instruction
        bytecode.insert(0, BytecodeRow::no_op(0));
        assert_eq!(virtual_address_map.insert((0, 0), 0), None);

        // Bytecode: Pad to nearest power of 2
        let code_size = bytecode.len().next_power_of_two();
        bytecode.resize(code_size, BytecodeRow::no_op(0));

        let mut address = vec![];
        let mut bitflags = vec![];
        let mut rd = vec![];
        let mut rs1 = vec![];
        let mut rs2 = vec![];
        let mut imm = vec![];

        for instruction in bytecode {
            address.push(F::from_u64(instruction.address as u64).unwrap());
            bitflags.push(F::from_u64(instruction.bitflags).unwrap());
            rd.push(F::from_u64(instruction.rd).unwrap());
            rs1.push(F::from_u64(instruction.rs1).unwrap());
            rs2.push(F::from_u64(instruction.rs2).unwrap());
            imm.push(F::from_u64(instruction.imm).unwrap());
        }

        let v_init_final = [
            DensePolynomial::new(address),
            DensePolynomial::new(bitflags),
            DensePolynomial::new(rd),
            DensePolynomial::new(rs1),
            DensePolynomial::new(rs2),
            DensePolynomial::new(imm),
        ];

        Self {
            v_init_final,
            code_size,
            virtual_address_map,
        }
    }
}

impl<F, PCS, ProofTranscript> BytecodeProof<F, PCS, ProofTranscript>
where
    F: JoltField,
    PCS: CommitmentScheme<ProofTranscript, Field = F>,
    ProofTranscript: Transcript,
{
    #[tracing::instrument(skip_all, name = "BytecodePolynomials::new")]
    pub fn generate_witness<InstructionSet: JoltInstructionSet>(
        preprocessing: &BytecodePreprocessing<F>,
        trace: &mut Vec<JoltTraceStep<InstructionSet>>,
    ) -> BytecodePolynomials<F> {
        let num_ops = trace.len();

        let mut a_read_write_usize: Vec<usize> = vec![0; num_ops];
        let mut read_cts: Vec<usize> = vec![0; num_ops];
        let mut final_cts: Vec<usize> = vec![0; preprocessing.code_size];

        for (step_index, step) in trace.iter_mut().enumerate() {
            if !step.bytecode_row.address.is_zero() {
                assert!(step.bytecode_row.address >= RAM_START_ADDRESS as usize);
                assert!(step.bytecode_row.address % BYTES_PER_INSTRUCTION == 0);
                // Compress instruction address for more efficient commitment:
                step.bytecode_row.address = 1
                    + (step.bytecode_row.address - RAM_START_ADDRESS as usize)
                        / BYTES_PER_INSTRUCTION;
            }

            let virtual_address = preprocessing
                .virtual_address_map
                .get(&(
                    step.bytecode_row.address,
                    step.bytecode_row.virtual_sequence_remaining.unwrap_or(0),
                ))
                .unwrap();
            a_read_write_usize[step_index] = *virtual_address;
            let counter = final_cts[*virtual_address];
            read_cts[step_index] = counter;
            final_cts[*virtual_address] = counter + 1;
        }

        let a_read_write = DensePolynomial::from_usize(&a_read_write_usize);

        let mut address = vec![];
        let mut bitflags = vec![];
        let mut rd = vec![];
        let mut rs1 = vec![];
        let mut rs2 = vec![];
        let mut imm = vec![];

        for step in trace {
            address.push(F::from_u64(step.bytecode_row.address as u64).unwrap());
            bitflags.push(F::from_u64(step.bytecode_row.bitflags).unwrap());
            rd.push(F::from_u64(step.bytecode_row.rd).unwrap());
            rs1.push(F::from_u64(step.bytecode_row.rs1).unwrap());
            rs2.push(F::from_u64(step.bytecode_row.rs2).unwrap());
            imm.push(F::from_u64(step.bytecode_row.imm).unwrap());
        }

        let v_read_write = [
            DensePolynomial::new(address),
            DensePolynomial::new(bitflags),
            DensePolynomial::new(rd),
            DensePolynomial::new(rs1),
            DensePolynomial::new(rs2),
            DensePolynomial::new(imm),
        ];
        let t_read: DensePolynomial<F> = DensePolynomial::from_usize(&read_cts);
        let t_final: DensePolynomial<F> = DensePolynomial::from_usize(&final_cts);

        #[cfg(test)]
        let mut init_tuples: HashSet<(u64, [u64; 6], u64)> = HashSet::new();
        #[cfg(test)]
        let mut final_tuples: HashSet<(u64, [u64; 6], u64)> = HashSet::new();

        #[cfg(test)]
        for (a, t) in t_final.Z.iter().enumerate() {
            init_tuples.insert((
                a as u64,
                [
                    preprocessing.v_init_final[0][a].to_u64().unwrap(),
                    preprocessing.v_init_final[1][a].to_u64().unwrap(),
                    preprocessing.v_init_final[2][a].to_u64().unwrap(),
                    preprocessing.v_init_final[3][a].to_u64().unwrap(),
                    preprocessing.v_init_final[4][a].to_u64().unwrap(),
                    preprocessing.v_init_final[5][a].to_u64().unwrap(),
                ],
                0,
            ));
            final_tuples.insert((
                a as u64,
                [
                    preprocessing.v_init_final[0][a].to_u64().unwrap(),
                    preprocessing.v_init_final[1][a].to_u64().unwrap(),
                    preprocessing.v_init_final[2][a].to_u64().unwrap(),
                    preprocessing.v_init_final[3][a].to_u64().unwrap(),
                    preprocessing.v_init_final[4][a].to_u64().unwrap(),
                    preprocessing.v_init_final[5][a].to_u64().unwrap(),
                ],
                t.to_u64().unwrap(),
            ));
        }

        #[cfg(test)]
        let mut read_tuples: HashSet<(u64, [u64; 6], u64)> = HashSet::new();
        #[cfg(test)]
        let mut write_tuples: HashSet<(u64, [u64; 6], u64)> = HashSet::new();

        #[cfg(test)]
        for (i, a) in a_read_write_usize.iter().enumerate() {
            read_tuples.insert((
                *a as u64,
                [
                    v_read_write[0][i].to_u64().unwrap(),
                    v_read_write[1][i].to_u64().unwrap(),
                    v_read_write[2][i].to_u64().unwrap(),
                    v_read_write[3][i].to_u64().unwrap(),
                    v_read_write[4][i].to_u64().unwrap(),
                    v_read_write[5][i].to_u64().unwrap(),
                ],
                t_read[i].to_u64().unwrap(),
            ));
            write_tuples.insert((
                *a as u64,
                [
                    v_read_write[0][i].to_u64().unwrap(),
                    v_read_write[1][i].to_u64().unwrap(),
                    v_read_write[2][i].to_u64().unwrap(),
                    v_read_write[3][i].to_u64().unwrap(),
                    v_read_write[4][i].to_u64().unwrap(),
                    v_read_write[5][i].to_u64().unwrap(),
                ],
                t_read[i].to_u64().unwrap() + 1,
            ));
        }

        #[cfg(test)]
        {
            let init_write: HashSet<_> = init_tuples.union(&write_tuples).collect();
            let read_final: HashSet<_> = read_tuples.union(&final_tuples).collect();
            let set_difference: Vec<_> = init_write.symmetric_difference(&read_final).collect();
            assert_eq!(set_difference.len(), 0);
        }

        BytecodeStuff {
            a_read_write,
            v_read_write,
            t_read,
            t_final,
            a_init_final: None,
            v_init_final: None,
        }
    }

    #[tracing::instrument(skip_all, name = "BytecodePolynomials::validate_bytecode")]
    pub fn validate_bytecode(bytecode: &[BytecodeRow], trace: &[BytecodeRow]) {
        let mut bytecode_map: BTreeMap<usize, &BytecodeRow> = BTreeMap::new();

        for bytecode_row in bytecode.iter() {
            bytecode_map.insert(bytecode_row.address, bytecode_row);
        }

        for trace_row in trace {
            assert_eq!(
                **bytecode_map
                    .get(&trace_row.address)
                    .expect("couldn't find in bytecode"),
                *trace_row
            );
        }
    }

    /// Computes the shape of all commitment for use in PCS::setup().
    pub fn commit_shapes(max_bytecode_size: usize, max_trace_length: usize) -> Vec<CommitShape> {
        // Account for no-op prepended to bytecode
        let max_bytecode_size = (max_bytecode_size + 1).next_power_of_two();
        let max_trace_length = max_trace_length.next_power_of_two();

        let read_write_shape = CommitShape::new(max_trace_length, BatchType::Big);
        let init_final_shape = CommitShape::new(max_bytecode_size, BatchType::Small);

        vec![read_write_shape, init_final_shape]
    }
}

impl<F, PCS, ProofTranscript> MemoryCheckingProver<F, PCS, ProofTranscript>
    for BytecodeProof<F, PCS, ProofTranscript>
where
    F: JoltField,
    PCS: CommitmentScheme<ProofTranscript, Field = F>,
    ProofTranscript: Transcript,
{
    type Polynomials = BytecodePolynomials<F>;
    type Openings = BytecodeOpenings<F>;
    type Commitments = BytecodeCommitments<PCS, ProofTranscript>;
    type Preprocessing = BytecodePreprocessing<F>;

    // [virtual_address, elf_address, opcode, rd, rs1, rs2, imm, t]
    type MemoryTuple = [F; 8];

    fn fingerprint(inputs: &Self::MemoryTuple, gamma: &F, tau: &F) -> F {
        let mut result = F::zero();
        let mut gamma_term = F::one();
        for input in inputs {
            result += *input * gamma_term;
            gamma_term *= *gamma;
        }
        result - *tau
    }

    #[tracing::instrument(skip_all, name = "BytecodePolynomials::compute_leaves")]
    fn compute_leaves(
        preprocessing: &BytecodePreprocessing<F>,
        polynomials: &Self::Polynomials,
        _: &JoltPolynomials<F>,
        gamma: &F,
        tau: &F,
    ) -> ((Vec<F>, usize), (Vec<F>, usize)) {
        let num_ops = polynomials.a_read_write.len();
        let bytecode_size = preprocessing.v_init_final[0].len();

        let read_leaves: Vec<F> = (0..num_ops)
            .into_par_iter()
            .map(|i| {
                Self::fingerprint(
                    &[
                        polynomials.a_read_write[i],
                        polynomials.v_read_write[0][i],
                        polynomials.v_read_write[1][i],
                        polynomials.v_read_write[2][i],
                        polynomials.v_read_write[3][i],
                        polynomials.v_read_write[4][i],
                        polynomials.v_read_write[5][i],
                        polynomials.t_read[i],
                    ],
                    gamma,
                    tau,
                )
            })
            .collect();

        let init_leaves: Vec<F> = (0..bytecode_size)
            .into_par_iter()
            .map(|i| {
                Self::fingerprint(
                    &[
                        F::from_u64(i as u64).unwrap(),
                        preprocessing.v_init_final[0][i],
                        preprocessing.v_init_final[1][i],
                        preprocessing.v_init_final[2][i],
                        preprocessing.v_init_final[3][i],
                        preprocessing.v_init_final[4][i],
                        preprocessing.v_init_final[5][i],
                        F::zero(),
                    ],
                    gamma,
                    tau,
                )
            })
            .collect();

        // TODO(moodlezoup): Compute write_leaves from read_leaves
        let write_leaves = (0..num_ops)
            .into_par_iter()
            .map(|i| {
                Self::fingerprint(
                    &[
                        polynomials.a_read_write[i],
                        polynomials.v_read_write[0][i],
                        polynomials.v_read_write[1][i],
                        polynomials.v_read_write[2][i],
                        polynomials.v_read_write[3][i],
                        polynomials.v_read_write[4][i],
                        polynomials.v_read_write[5][i],
                        polynomials.t_read[i] + F::one(),
                    ],
                    gamma,
                    tau,
                )
            })
            .collect();

        // TODO(moodlezoup): Compute final_leaves from init_leaves
        let final_leaves = (0..bytecode_size)
            .into_par_iter()
            .map(|i| {
                Self::fingerprint(
                    &[
                        F::from_u64(i as u64).unwrap(),
                        preprocessing.v_init_final[0][i],
                        preprocessing.v_init_final[1][i],
                        preprocessing.v_init_final[2][i],
                        preprocessing.v_init_final[3][i],
                        preprocessing.v_init_final[4][i],
                        preprocessing.v_init_final[5][i],
                        polynomials.t_final[i],
                    ],
                    gamma,
                    tau,
                )
            })
            .collect();

        // TODO(moodlezoup): avoid concat
        (
            ([read_leaves, write_leaves].concat(), 2),
            ([init_leaves, final_leaves].concat(), 2),
        )
    }

    fn protocol_name() -> &'static [u8] {
        b"Bytecode memory checking"
    }
}

impl<F, PCS, ProofTranscript> MemoryCheckingVerifier<F, PCS, ProofTranscript>
    for BytecodeProof<F, PCS, ProofTranscript>
where
    F: JoltField,
    PCS: CommitmentScheme<ProofTranscript, Field = F>,
    ProofTranscript: Transcript,
{
    fn compute_verifier_openings(
        openings: &mut BytecodeOpenings<F>,
        preprocessing: &Self::Preprocessing,
        _r_read_write: &[F],
        r_init_final: &[F],
    ) {
        openings.a_init_final =
            Some(IdentityPolynomial::new(r_init_final.len()).evaluate(r_init_final));

        let chis = EqPolynomial::evals(r_init_final);
        openings.v_init_final = Some(
            preprocessing
                .v_init_final
                .par_iter()
                .map(|poly| poly.evaluate_at_chi(&chis))
                .collect::<Vec<_>>()
                .try_into()
                .unwrap(),
        );
    }

    fn read_tuples(
        _: &BytecodePreprocessing<F>,
        openings: &Self::Openings,
        _: &NoExogenousOpenings,
    ) -> Vec<Self::MemoryTuple> {
        vec![[
            openings.a_read_write,
            openings.v_read_write[0], // address
            openings.v_read_write[1], // opcode
            openings.v_read_write[2], // rd
            openings.v_read_write[3], // rs1
            openings.v_read_write[4], // rs2
            openings.v_read_write[5], // imm
            openings.t_read,
        ]]
    }
    fn write_tuples(
        _: &BytecodePreprocessing<F>,
        openings: &Self::Openings,
        _: &NoExogenousOpenings,
    ) -> Vec<Self::MemoryTuple> {
        vec![[
            openings.a_read_write,
            openings.v_read_write[0], // address
            openings.v_read_write[1], // opcode
            openings.v_read_write[2], // rd
            openings.v_read_write[3], // rs1
            openings.v_read_write[4], // rs2
            openings.v_read_write[5], // imm
            openings.t_read + F::one(),
        ]]
    }
    fn init_tuples(
        _: &BytecodePreprocessing<F>,
        openings: &Self::Openings,
        _: &NoExogenousOpenings,
    ) -> Vec<Self::MemoryTuple> {
        let v_init_final = openings.v_init_final.unwrap();
        vec![[
            openings.a_init_final.unwrap(),
            v_init_final[0], // address
            v_init_final[1], // opcode
            v_init_final[2], // rd
            v_init_final[3], // rs1
            v_init_final[4], // rs2
            v_init_final[5], // imm
            F::zero(),
        ]]
    }
    fn final_tuples(
        _: &BytecodePreprocessing<F>,
        openings: &Self::Openings,
        _: &NoExogenousOpenings,
    ) -> Vec<Self::MemoryTuple> {
        let v_init_final = openings.v_init_final.unwrap();
        vec![[
            openings.a_init_final.unwrap(),
            v_init_final[0], // address
            v_init_final[1], // opcode
            v_init_final[2], // rd
            v_init_final[3], // rs1
            v_init_final[4], // rs2
            v_init_final[5], // imm
            openings.t_final,
        ]]
    }
}

#[cfg(test)]
mod tests {
    use crate::{jolt::vm::rv32i_vm::RV32I, poly::commitment::hyrax::HyraxScheme};

    use super::*;
    use crate::utils::transcript::KeccakTranscript;
    use ark_bn254::{Fr, G1Projective};
    use common::{
        constants::MEMORY_OPS_PER_INSTRUCTION,
        rv_trace::{MemoryOp, NUM_CIRCUIT_FLAGS},
    };
    use std::collections::HashSet;

    fn get_difference<T: Clone + Eq + std::hash::Hash>(vec1: &[T], vec2: &[T]) -> Vec<T> {
        let set1: HashSet<_> = vec1.iter().cloned().collect();
        let set2: HashSet<_> = vec2.iter().cloned().collect();
        set1.symmetric_difference(&set2).cloned().collect()
    }

    fn trace_step(bytecode_row: BytecodeRow) -> JoltTraceStep<RV32I> {
        JoltTraceStep {
            instruction_lookup: None,
            memory_ops: [MemoryOp::noop_read(); MEMORY_OPS_PER_INSTRUCTION],
            bytecode_row,
            circuit_flags: [false; NUM_CIRCUIT_FLAGS],
        }
    }

    #[test]
    fn bytecode_stuff_ordering() {
        let program = vec![
            BytecodeRow::new(to_ram_address(0), 2u64, 2u64, 2u64, 2u64, 2u64),
            BytecodeRow::new(to_ram_address(1), 4u64, 4u64, 4u64, 4u64, 4u64),
            BytecodeRow::new(to_ram_address(2), 8u64, 8u64, 8u64, 8u64, 8u64),
            BytecodeRow::new(to_ram_address(3), 16u64, 16u64, 16u64, 16u64, 16u64),
        ];
        let preprocessing = BytecodePreprocessing::<Fr>::preprocess(program);
        BytecodeOpenings::<Fr>::test_ordering_consistency(&preprocessing);
    }

    #[test]
<<<<<<< HEAD
=======
    fn bytecode_poly_leaf_construction() {
        let program = vec![
            BytecodeRow::new(to_ram_address(0), 2u64, 2u64, 2u64, 2u64, 2u64),
            BytecodeRow::new(to_ram_address(1), 4u64, 4u64, 4u64, 4u64, 4u64),
            BytecodeRow::new(to_ram_address(2), 8u64, 8u64, 8u64, 8u64, 8u64),
            BytecodeRow::new(to_ram_address(3), 16u64, 16u64, 16u64, 16u64, 16u64),
        ];
        let mut trace = vec![
            trace_step(BytecodeRow::new(
                to_ram_address(3),
                16u64,
                16u64,
                16u64,
                16u64,
                16u64,
            )),
            trace_step(BytecodeRow::new(
                to_ram_address(2),
                8u64,
                8u64,
                8u64,
                8u64,
                8u64,
            )),
        ];

        let preprocessing = BytecodePreprocessing::preprocess(program.clone());
        let polys: BytecodePolynomials<Fr> = BytecodeProof::<
            Fr,
            HyraxScheme<G1Projective, KeccakTranscript>,
            KeccakTranscript,
        >::generate_witness::<RV32I>(
            &preprocessing, &mut trace
        );

        let (gamma, tau) = (&Fr::from(100), &Fr::from(35));
        let (read_write_leaves, init_final_leaves) = BytecodeProof::<
            Fr,
            HyraxScheme<G1Projective, KeccakTranscript>,
            KeccakTranscript,
        >::compute_leaves(
            &preprocessing,
            &polys,
            &JoltPolynomials::default(),
            gamma,
            tau,
        );
        let init_leaves = &init_final_leaves[0];
        let read_leaves = &read_write_leaves[0];
        let write_leaves = &read_write_leaves[1];
        let final_leaves = &init_final_leaves[1];

        let read_final_leaves = [read_leaves.clone(), final_leaves.clone()].concat();
        let init_write_leaves = [init_leaves.clone(), write_leaves.clone()].concat();
        let difference: Vec<Fr> = get_difference(&read_final_leaves, &init_write_leaves);
        assert_eq!(difference.len(), 0);
    }

    #[test]
>>>>>>> dbb76f33
    #[should_panic]
    fn bytecode_validation_fake_trace() {
        let program = vec![
            BytecodeRow::new(to_ram_address(0), 2u64, 2u64, 2u64, 2u64, 2u64),
            BytecodeRow::new(to_ram_address(1), 4u64, 4u64, 4u64, 4u64, 4u64),
            BytecodeRow::new(to_ram_address(2), 8u64, 8u64, 8u64, 8u64, 8u64),
            BytecodeRow::new(to_ram_address(3), 16u64, 16u64, 16u64, 16u64, 16u64),
            BytecodeRow::new(to_ram_address(4), 32u64, 32u64, 32u64, 32u64, 32u64),
        ];
        let trace = vec![
            BytecodeRow::new(to_ram_address(3), 16u64, 16u64, 16u64, 16u64, 16u64),
            BytecodeRow::new(to_ram_address(2), 8u64, 8u64, 8u64, 8u64, 8u64),
            BytecodeRow::new(to_ram_address(5), 0u64, 0u64, 0u64, 0u64, 0u64), // no_op: shouldn't exist in pgoram
        ];
        BytecodeProof::<Fr, HyraxScheme<G1Projective, KeccakTranscript>, KeccakTranscript>::validate_bytecode(
            &program, &trace,
        );
    }

    #[test]
    #[should_panic]
    fn bytecode_validation_bad_prog_increment() {
        let program = vec![
            BytecodeRow::new(to_ram_address(0), 2u64, 2u64, 2u64, 2u64, 2u64),
            BytecodeRow::new(to_ram_address(1), 4u64, 4u64, 4u64, 4u64, 4u64),
            BytecodeRow::new(to_ram_address(2), 8u64, 8u64, 8u64, 8u64, 8u64),
            BytecodeRow::new(to_ram_address(4), 16u64, 16u64, 16u64, 16u64, 16u64), // Increment by 2
        ];
        let trace = vec![
            BytecodeRow::new(to_ram_address(3), 16u64, 16u64, 16u64, 16u64, 16u64),
            BytecodeRow::new(to_ram_address(2), 8u64, 8u64, 8u64, 8u64, 8u64),
        ];
        BytecodeProof::<Fr, HyraxScheme<G1Projective, KeccakTranscript>, KeccakTranscript>::validate_bytecode(
            &program, &trace,
        );
    }
}<|MERGE_RESOLUTION|>--- conflicted
+++ resolved
@@ -742,68 +742,6 @@
     }
 
     #[test]
-<<<<<<< HEAD
-=======
-    fn bytecode_poly_leaf_construction() {
-        let program = vec![
-            BytecodeRow::new(to_ram_address(0), 2u64, 2u64, 2u64, 2u64, 2u64),
-            BytecodeRow::new(to_ram_address(1), 4u64, 4u64, 4u64, 4u64, 4u64),
-            BytecodeRow::new(to_ram_address(2), 8u64, 8u64, 8u64, 8u64, 8u64),
-            BytecodeRow::new(to_ram_address(3), 16u64, 16u64, 16u64, 16u64, 16u64),
-        ];
-        let mut trace = vec![
-            trace_step(BytecodeRow::new(
-                to_ram_address(3),
-                16u64,
-                16u64,
-                16u64,
-                16u64,
-                16u64,
-            )),
-            trace_step(BytecodeRow::new(
-                to_ram_address(2),
-                8u64,
-                8u64,
-                8u64,
-                8u64,
-                8u64,
-            )),
-        ];
-
-        let preprocessing = BytecodePreprocessing::preprocess(program.clone());
-        let polys: BytecodePolynomials<Fr> = BytecodeProof::<
-            Fr,
-            HyraxScheme<G1Projective, KeccakTranscript>,
-            KeccakTranscript,
-        >::generate_witness::<RV32I>(
-            &preprocessing, &mut trace
-        );
-
-        let (gamma, tau) = (&Fr::from(100), &Fr::from(35));
-        let (read_write_leaves, init_final_leaves) = BytecodeProof::<
-            Fr,
-            HyraxScheme<G1Projective, KeccakTranscript>,
-            KeccakTranscript,
-        >::compute_leaves(
-            &preprocessing,
-            &polys,
-            &JoltPolynomials::default(),
-            gamma,
-            tau,
-        );
-        let init_leaves = &init_final_leaves[0];
-        let read_leaves = &read_write_leaves[0];
-        let write_leaves = &read_write_leaves[1];
-        let final_leaves = &init_final_leaves[1];
-
-        let read_final_leaves = [read_leaves.clone(), final_leaves.clone()].concat();
-        let init_write_leaves = [init_leaves.clone(), write_leaves.clone()].concat();
-        let difference: Vec<Fr> = get_difference(&read_final_leaves, &init_write_leaves);
-        assert_eq!(difference.len(), 0);
-    }
-
-    #[test]
->>>>>>> dbb76f33
     #[should_panic]
     fn bytecode_validation_fake_trace() {
         let program = vec![
